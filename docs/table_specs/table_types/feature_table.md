--- conflicted
+++ resolved
@@ -50,14 +50,5 @@
     "metadata_columns": [
         "description",
     ],
-<<<<<<< HEAD
-    "instance_key": "label", // Legacy field replaced by "index_key"
-    "region": {"path": "../labels/label_DAPI"}, // Path to the label image associated with this feature table
-    // Backend metadata
-    "backend": "annadata", // the backend used to store the table, e.g. "annadata", "parquet", etc..
-    "index_key": "label", 
-    "index_type": "int", // Either "int" or "str"
-=======
->>>>>>> 2e5908c6
 }
 ```